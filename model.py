--- conflicted
+++ resolved
@@ -10,25 +10,6 @@
 import copy
 import timm
 
-<<<<<<< HEAD
-=======
-class ConvNeXt(nn.Module):
-    def __init__(self, in_channels, dim):
-        super().__init__()
-        self.conv1 = nn.Conv2d(in_channels, dim, kernel_size=3, padding=1)
-        self.relu = nn.ReLU()
-        self.conv2 = nn.Conv2d(dim, dim, kernel_size=3, padding=1)
-        self.norm = nn.BatchNorm2d(dim)
-
-    def forward(self, x):
-        x = self.conv1(x)
-        x = self.relu(x)
-        x = self.conv2(x)
-        x = self.norm(x)
-        return x
-
-# PreNorm layer
->>>>>>> 4f59c18f
 class PreNorm(nn.Module):
     def __init__(self, dim, fn):
         super().__init__()
@@ -104,19 +85,6 @@
         return self.to_out(att_out), self.to_out(k_out), self.to_out(c_out)
 
 
-<<<<<<< HEAD
-=======
-def kat_inference(kat_model, data):
-    feats = data[0].float().cuda(non_blocking=True)
-    rd = data[1].float().cuda(non_blocking=True)
-    masks = data[2].int().cuda(non_blocking=True)
-    kmasks = data[3].int().cuda(non_blocking=True)
-
-    return kat_model(feats, rd, masks, kmasks)
-
-
-# KATBlocks layer
->>>>>>> 4f59c18f
 class KATBlocks(nn.Module):
     def __init__(self, npk, dim, depth, heads, dim_head, mlp_dim, dropout = 0.):
         super().__init__()
@@ -173,11 +141,6 @@
         self.dropout = nn.Dropout(emb_dropout)
 
         self.kt = KATBlocks(num_pk, dim, depth, heads, dim_head, mlp_dim, dropout)
-<<<<<<< HEAD
-=======
-        self.convnext = ConvNeXt(in_channels=8, dim=dim) 
-
->>>>>>> 4f59c18f
         self.pool = pool
 
         self.mlp_head = nn.Sequential(
